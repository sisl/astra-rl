--- conflicted
+++ resolved
@@ -33,34 +33,19 @@
 # ASTRA-RL core components
 from astra_rl import ASTSampler, DPO, DetoxifyScorer, Harness
 
-<<<<<<< HEAD
 # HuggingFace-friendly system wrapper for ASTPrompter-style red teaming
 from astra_rl.ext.transformers import HFASTSystem
-=======
-# HuggingFace-friendly problem wrapper for ASTPrompter-style red teaming
-from astra_rl.ext.transformers.hf_ast_problem import HFASTTrainer, HFASTConfiguration, HFASTProblem
->>>>>>> bf03e9c9
 from astra_rl.training import Trainer, TrainingConfiguration
 
-# training and dev data sets - serve as initial prompts in attacker-target rollouts
+# training and dev data sets - serve as initial prompts in auditor-target rollouts
 from astra_rl.datasets import CONVOKIT_REDDIT_TRAIN, CONVOKIT_REDDIT_DEV
 
 DEVICE = "cuda"  # or "cpu" if GPU is not available
 ```
 We support both lightweight (e.g., GPT-2 + Detoxify) and heavyweight (e.g., LLaMA + LlamaGuard) setups. Pick model and scorer sizes that fit your compute!
 
-<<<<<<< HEAD
----
-
-## Step 3: Load Your Initial Prompts
-To train an auditor, you'll need a list of comma-separated strings that act as initial prompts—these initiate auditor-target rollouts used for online training. 
-
-```python
-import json
-=======
 !!! note
-    To train an attacker, you’ll need a list of comma-separated strings that act as initial prompts—these initiate attacker-target rollouts used for online training. 
->>>>>>> bf03e9c9
+    To train an auditor, you'll need a list of comma-separated strings that act as initial prompts—these initiate auditor-target rollouts used for online training.
 
     Since ASTPrompter tests for harmful outputs in conversational settings, it uses the ConvoKit Reddit Small Corpus (filtered for proper formatting and for non-toxicity using Detoxify) as its default source of initial prompts. This data is imported from astra_rl.datasets as CONVOKIT_REDDIT_TRAIN and CONVOKIT_REDDIT_DEV
 
@@ -69,11 +54,7 @@
 
 ---
 
-<<<<<<< HEAD
-## Step 4: Instantiate Your System
-=======
-## Step 3: Instantiate Your Problem
->>>>>>> bf03e9c9
+## Step 3: Instantiate Your System
 
 The *system* is an important component of training that handles rollout step generation, reward computation, and log-probability calculation. To speed you along, we have implemented the `HFASTSystem` class that handles the technical backend so you just need to provide the huggingface model IDs of the auditor, target and baseline models and a `Scorer` instance (DetexifyScorer(), LlamaGuardScorer() or your custom scorer).
 
@@ -90,23 +71,19 @@
 
 ---
 
-<<<<<<< HEAD
-## Step 5: Instantiate the Sampler
-=======
-## Step 4: Instantiate the Environment
->>>>>>> bf03e9c9
+## Step 4: Instantiate the Sampler
 
 The sampler defines how training rollouts are structured and collected. In ASTRA-RL, the default is the `ASTSampler`, which implements the conversation tree rollout used in the [ASTPrompter](https://arxiv.org/abs/2407.09447) paper.
 
 ```python
-sampler = ASTSampler(system, PROMPTS)
+sampler = ASTSampler(system, CONVOKIT_REDDIT_TRAIN)
 ```
 
 <details>
   <summary><strong>Curious about how this sampler structures rollouts?</strong></summary>
 
   This sampler builds a tree-structured conversation graph, where:
-  - The root node starts from a random initial prompt (from `PROMPTS`)
+  - The root node starts from a random initial prompt (from `CONVOKIT_REDDIT_TRAIN`)
   - At each turn, the auditor generates multiple (`tree_width`, default 2) candidate utterances
   - Each of those utterances is fed to the target model, which produces a response
   - The resulting auditor–target tuples form child nodes
@@ -118,11 +95,7 @@
 
 By default, rollouts are configured with tree_width=2 and tree_depth=3, but you can customize both:
 ```python
-<<<<<<< HEAD
-sampler = ASTSampler(system, PROMPTS, tree_width=4, tree_depth=5)
-=======
-env = ASTEnvironment(problem, CONVOKIT_REDDIT_TRAIN, tree_width=4, tree_depth=5)
->>>>>>> bf03e9c9
+sampler = ASTSampler(system, CONVOKIT_REDDIT_TRAIN, tree_width=4, tree_depth=5)
 ```
 
 Want a different rollout graph structure or a multi-agent setup? See the [Sampler Customization](customizing_training/environments.md) guide.
@@ -132,66 +105,45 @@
 ## Step 5: Choose Your Algorithm and Optimizer
 
 The solver is the RL learning algorithm that will take in a graph of training rollouts and compute the loss. The optimizer will update auditor model weights
-to minimize this loss, teaching the auditor to more effectively ellicit target toxicity.
+to minimize this loss, teaching the auditor to more effectively elicit target toxicity.
 
 We use DPO and Adam as the default for this quickstart.
 
 ```python
-<<<<<<< HEAD
 solver = DPO(system)
 optimizer = AdamW(system.parameters(), lr=1e-5)
-=======
-solver = DPO(problem)
->>>>>>> bf03e9c9
 ```
 
 To integrate your own RL algorithm, see the [Solver Customization](customizing_training/solvers.md) guide.
 
 ---
 
-<<<<<<< HEAD
-## Step 7: Train the Auditor
-=======
-## Step 6: Train the Attacker
->>>>>>> bf03e9c9
+## Step 6: Train the Auditor
 
 For the quick start approach, simply call our training configuration and trainer classes and start training!
 
 ```python
-# instantiate the pre-configured HF-compatable configuration and traininer class
-config = HFASTConfiguration() # lr = 1e-5, batch size = 4, optimizer = "adamw", no gradient accumulation, 1000 training steps, 2 episodes per experience
-# this trainer will train the auditor and evaluate it on a dev set every 100 steps, saving the best model to "checkpoints"
-trainer = HFASTTrainer(
+# instantiate the pre-configured HF-compatible configuration and trainer class
+config = TrainingConfiguration() # lr = 1e-5, batch size = 4, optimizer = "adamw", no gradient accumulation, 1000 training steps, 2 episodes per experience
+# this trainer will train the auditor
+trainer = Trainer(
     config,
     sampler,
     solver,
-    dev_prompts=CONVOKIT_REDDIT_DEV,
-    eval_every=100,
-    ckpt_dir="checkpoints",
 )
 trainer.train()
 ```
-> The source code for the training configuration and trainer are at [hf_ast_system](https://github.com/sisl/astra-rl/blob/main/src/astra_rl/ext/transformers/hf_ast_system.py)
+> The source code for the training configuration and trainer are at [trainer.py](https://github.com/sisl/astra-rl/blob/main/src/astra_rl/training/trainer.py)
 
 Want to customize the training configuration/hyperparams, the training loop, or model saving/eval? See the [Trainer Customization](customizing_training/trainers.md) guide.
 
 ---
 
-<<<<<<< HEAD
 ## Full Examples:
 We provide 3 complete working examples that mirror this guide!
 
-Hugging face example for llama3 models without trainer: [examples/ast_huggingface.py](https://github.com/sisl/astra-rl/blob/main/examples/ast_huggingface.py)
+Hugging face example for llama3 models: [examples/ast_huggingface.py](https://github.com/sisl/astra-rl/blob/main/examples/ast_huggingface.py)
 
 Custom AST system for GPT2 models with trainer: [examples/ast_trainer](https://github.com/sisl/astra-rl/blob/main/examples/GPT2_v_GPT2/ast_trainer.py)
 
 Custom AST system for GPT2 models without trainer: [examples/ast_basic.py](https://github.com/sisl/astra-rl/blob/main/examples/ast_basic.py)
-=======
-## Full Examples: 
-We provide 2 complete working examples that mirror this guide!
-
-Hugging face example for llama3 models: [examples/ast_huggingface.py](https://github.com/sisl/astra-rl/blob/main/examples/ast_huggingface.py)
-
-Custom AST problem for GPT2 models: [examples/ast_gpt2](https://github.com/sisl/astra-rl/blob/main/examples/GPT2_v_GPT2/ast_gpt2.py)
-
->>>>>>> bf03e9c9
