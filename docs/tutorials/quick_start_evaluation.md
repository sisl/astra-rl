--- conflicted
+++ resolved
@@ -1,8 +1,4 @@
-<<<<<<< HEAD
-# How to Run an Evaluation
-=======
 # Quick Start: Evaluation
->>>>>>> addd2501
 
 RL-based adversarial testing uses reinforcement learning to train an **attacker** that generates test cases likely to elicit unsafe outputs from a **target** model. This tutorial shows how to run evaluations using a **pre-trained attacker** against a target model.
 
@@ -23,22 +19,9 @@
 # import dependencies 
 import torch
 import json
-<<<<<<< HEAD
-from transformers import AutoModelForCausalLM, AutoTokenizer, GPT2LMHeadModel
-from astra_rl import ASTProblem, DetoxifyModerator, ASTEnvironment
-from ast_eval_test.py import EvaluationProblem
-from astra_rl.core.evaluator import Evaluator
-
-# import ASTEvaluator for the quickstart guide
-from astra_rl.methods.ast_problem import ASTEvaluator
-
-# optional: only import llamaguardModerator if you want to use it during evaluations
-from astra_rl.moderators.llamaGuard import LlamaGuardModerator
-=======
 from astra_rl import DetoxifyModerator, ASTEnvironment
 from astra_rl.methods.ast_problem import ASTEvaluator
 from astra_rl.ext.transformers.hf_ast_problem import HFEvaluationProblem
->>>>>>> addd2501
 
 DEVICE = "cuda" if torch.cuda.is_available() else "cpu"
 
@@ -77,9 +60,6 @@
 # instantiate the AST environment — no adjustments needed because eval_rollout is available
 env = ASTEnvironment(problem, PROMPTS, tree_width=1, tree_depth=3)
 ```
-<<<<<<< HEAD
-If you would like to evaluate HF-based attackers, use the HFASTProblem instead of the EvaluationProblem. If you would like to evaluate a custom attacker, see the [Evaluation Problem Customization](customizing_evaluation/evaluation_problems.md) guide.
-=======
 
 
 ??? info "HFEvaluation inputs"
@@ -100,7 +80,6 @@
 
 
 If you want to evaluate a custom attacker or target, create a new `Problem` subclass. See the [Evaluation Problem Customization](customizing_evaluation/evaluation_problems.md) guide.
->>>>>>> addd2501
 
 ### 4) Evaluate!
 
