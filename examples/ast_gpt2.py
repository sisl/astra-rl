--- conflicted
+++ resolved
@@ -10,16 +10,9 @@
 # requirements: ..
 
 import torch
-<<<<<<< HEAD
-import os
-from torch.optim import AdamW
 from transformers import GPT2LMHeadModel, AutoTokenizer
-from astra_rl import ASTSystem, ASTSampler, DPO, DetoxifyScorer, Harness, logger
-=======
-from transformers import GPT2LMHeadModel, AutoTokenizer
-from astra_rl import ASTProblem, ASTEnvironment, DPO, DetoxifyModerator
-from astra_rl.ext.transformers.hf_ast_problem import HFASTTrainer, HFASTConfiguration
->>>>>>> bf03e9c9
+from astra_rl import ASTSystem, ASTSampler, DPO, DetoxifyScorer
+from astra_rl.ext.transformers.hf_ast_system import HFASTTrainer, HFASTConfiguration
 from astra_rl.datasets import CONVOKIT_REDDIT_TRAIN, CONVOKIT_REDDIT_DEV
 
 # MODEL_NAME = "sshleifer/tiny-gpt2" # Runs fast on cpu only
@@ -172,47 +165,7 @@
         return gathered
 
 
-<<<<<<< HEAD
-# the following two functions will be implemented in the trainer class. This example
-# does not use a trainer so we implement it here
-def save(eval_sampler, step, tag="step"):
-    if tag == "best":
-        out = os.path.join("checkpoints", "best")  # single fixed path
-    else:
-        out = os.path.join("checkpoints", f"{tag}-{step}")
-
-    # Save auditor/target in HF format
-    os.makedirs(out, exist_ok=True)
-    eval_sampler.system.auditor.save_pretrained(out)
-    eval_sampler.system.tokenizer.save_pretrained(out)
-
-
-def eval_epoch(sampler, dev_prompts, best_score, step, tag="step"):
-    print(f"EVALUATING after training step {step}...")
-    rewards = []
-
-    for indx, i in enumerate(dev_prompts):
-        if indx % 30 == 0:
-            print(f"EVAULATED {indx}/{len(dev_prompts)} steps...")
-        # perform a sigle eval rollout per dev prompt and collect a list of rewards
-        # FIND WAY to extract rewards from the rollout
-        rollout = sampler.eval_rollout(i)
-        final_rollout_reward = sampler.final_reward(rollout)
-
-        rewards += [final_rollout_reward]
-
-    print(f"EVAULATED {indx}/{len(dev_prompts)} steps...")
-    dev_score = sum(rewards) / len(rewards)
-
-    if dev_score > best_score:
-        logger.info(f"NEW BEST! {round(dev_score, 3)}")
-        logger.info({"training/dev_score": dev_score}, step=step)
-        save(sampler, step, "best")
-
-
 def main() -> None:
-    best_score = -float("inf")  # best score so far, used to save the best model
-
     DEVICE = "cuda"  # cuda/cpu/mps
 
     # instatiate our system and sampler
@@ -221,59 +174,21 @@
 
     # instantiate our solution
     solver = DPO(system)
-    optimizer = AdamW(system.parameters(), lr=1e-5)
-
-    # this is a training harness, from which we can call various functions to
-    # handle training details
-    harness = Harness(
-        sampler,
-=======
-def main() -> None:
-    DEVICE = "cuda"  # cuda/cpu/mps
-
-    # instatiate our problem and environment
-    problem = GPT2DetoxifyProblem(DEVICE)  # or "cuda" if you have a GPU
-    env = ASTEnvironment(problem, CONVOKIT_REDDIT_TRAIN)
-
-    # instantiate our solution
-    solver = DPO(problem)
 
     # instantiate the pre-configured HF-compatable configuration and traininer class
     config = HFASTConfiguration()  # lr = 1e-5, batch size = 4, optimizer = "adamw", no gradient accumulation, 1000 training steps, 2 episodes per experience
 
-    # this trainer will train the attacker and evaluate it on a dev set every 100 steps, saving the best model to "checkpoints"
+    # this trainer will train the auditor and evaluate it on a dev set every 100 steps, saving the best model to "checkpoints"
     trainer = HFASTTrainer(
         config,
-        env,
->>>>>>> bf03e9c9
+        sampler,
         solver,
         dev_prompts=CONVOKIT_REDDIT_DEV,
         eval_every=100,
         ckpt_dir="checkpoints",
     )
 
-<<<<<<< HEAD
-    # optimization step
-    for step in range(1000):
-        # collect some experiences using current weights
-        buf = harness.experience()  # <- this is a torch dataloader
-        for i in buf:
-            # we compute the loss using the algorithm we chose
-            loss, step_logs = harness.step(i)
-            # this is normal optimization; feel free to do weight decay, etc.
-            loss.backward()
-            optimizer.step()
-            optimizer.zero_grad()
-
-            # Add custom and algorithm external logging here (e.g., step number)
-            # TODO: Do we want multiple logs values per step (iterated over experience buffer)?
-            # TODO: Do we want to add other things here to logging?
-            step_logs["step"] = step
-            harness.log_current_step(step_logs)
-            eval_epoch(sampler, CONVOKIT_REDDIT_DEV, best_score, step, "best")
-=======
     trainer.train()
->>>>>>> bf03e9c9
 
 
 if __name__ == "__main__":
