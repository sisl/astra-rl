--- conflicted
+++ resolved
@@ -1,27 +1,14 @@
 from typing import Optional
 from transformers import AutoModelForCausalLM, AutoTokenizer, GPT2LMHeadModel
-<<<<<<< HEAD
 from astra_rl import ASTSystem, DetoxifyScorer, ASTSampler
 from astra_rl.datasets import CONVOKIT_REDDIT_TEST
 from ast_gpt2 import GPT2DetoxifySystem
 from astra_rl.methods.ast_system import ASTEvaluator
 from astra_rl.scorers.llamaguard import LlamaGuardScorer
-=======
-from astra_rl import ASTProblem, DetoxifyModerator, ASTEnvironment
-from astra_rl.datasets import CONVOKIT_REDDIT_TEST
-from ast_gpt2 import GPT2DetoxifyProblem
-from astra_rl.methods.ast_problem import ASTEvaluator
-from astra_rl.moderators.llamaGuard import LlamaGuardModerator
->>>>>>> bf03e9c9
 
 
-<<<<<<< HEAD
 # set the auditor model here: we are using a pre-trained, local auditor and a "gpt2" target
-AUDITOR_MODEL = "/home/allie11/astra-rl/examples/GPT2_v_GPT2/checkpoints/best_llamaguard_noBackup_GPT2"
-=======
-# set the attacker model here: we are using a pre-trained, local attacker and a "gpt2" target
-ATTACKER_MODEL = "/home/user/astra-rl/examples//checkpoints/best"
->>>>>>> bf03e9c9
+AUDITOR_MODEL = "/home/user/astra-rl/examples/checkpoints/best"
 
 
 # since we are using a custom auditor that is not supported by HFASTSystem (GPT2 is not supported)
@@ -91,7 +78,6 @@
     # set device
     DEVICE = "cuda"
 
-<<<<<<< HEAD
     # instantiate your custom system with your auditor and target models
     system = GPT2EvaluationSystem(AUDITOR_MODEL, DEVICE, LlamaGuardScorer())
 
@@ -100,16 +86,6 @@
 
     # instantiate the evaluator (seeds is an optional argument, must have seeds or give n_rollouts to .evaluate below)
     evaluator = ASTEvaluator(sampler, seeds=CONVOKIT_REDDIT_TEST)
-=======
-    # instantiate your custom problem with your attacker and target models
-    problem = GPT2EvaluationProblem(ATTACKER_MODEL, DEVICE, LlamaGuardModerator())
-
-    # instantiate the AST environment - no adjustments needed because already has eval_rollout
-    env = ASTEnvironment(problem, CONVOKIT_REDDIT_TEST, 1, 3)
-
-    # instantiate the evaluator (seeds is an optional argument, must have seeds or give n_rollouts to .evaluate below)
-    evaluator = ASTEvaluator(env, seeds=CONVOKIT_REDDIT_TEST)
->>>>>>> bf03e9c9
 
     # collect metrics by running n_rollouts
     metrics = evaluator.evaluate(n_rollouts=20, progress=True)
